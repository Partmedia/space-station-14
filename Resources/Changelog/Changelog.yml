--- conflicted
+++ resolved
@@ -3614,6 +3614,13 @@
   id: 9121
   time: '2025-10-18T17:58:32.0000000+00:00'
   url: https://github.com/space-wizards/space-station-14/pull/38871
+- author: Mehnix
+  changes:
+  - message: All pens now embed when thrown.
+    type: Tweak
+  id: 9122
+  time: '2025-10-18T21:39:32.0000000+00:00'
+  url: https://github.com/space-wizards/space-station-14/pull/39104
 - author: JackRyd3r
   changes:
   - message: You can now put the Energy Magnum to into jackboots/combat boots and
@@ -3812,7 +3819,6 @@
   id: 9149
   time: '2025-10-23T15:27:38.0000000+00:00'
   url: https://github.com/space-wizards/space-station-14/pull/40318
-<<<<<<< HEAD
 - author: Silverfur-underscore
   changes:
   - message: The Mime Job Lizard plushie no longer breaks its vow when being thrown
@@ -3920,12 +3926,10 @@
   id: 9163
   time: '2025-10-27T18:56:16.0000000+00:00'
   url: https://github.com/space-wizards/space-station-14/pull/41148
-=======
 - author: Princess-Cheeseballs
   changes:
   - message: Wizard is now only a midround spawn.
     type: Tweak
-  id: 9150
+  id: 9164
   time: '2025-10-23T15:29:38.0000000+00:00'
-  url: https://github.com/space-wizards/space-station-14/pull/40983
->>>>>>> a8aa3c18
+  url: https://github.com/space-wizards/space-station-14/pull/40983