--- conflicted
+++ resolved
@@ -8,11 +8,8 @@
 using Robust.Shared.GameStates;
 using Robust.Shared.IoC;
 using Robust.Shared.Map;
-<<<<<<< HEAD
 using Robust.Shared.Player;
-=======
 using Robust.Shared.Players;
->>>>>>> bd8acc5b
 using Robust.Shared.Serialization.Manager.Attributes;
 using Robust.Shared.ViewVariables;
 
@@ -38,34 +35,14 @@
         [DataField("ammoPrototype")]
         [ViewVariables] private string? _ammoPrototype;
 
-<<<<<<< HEAD
-        [ViewVariables] public EntityUid? PowerCellEntity => _powerCellContainer.ContainedEntity;
-        public BatteryComponent? PowerCell => _powerCellContainer.ContainedEntity == null
-            ? null
-            : _entities.GetComponentOrNull<BatteryComponent>(_powerCellContainer.ContainedEntity.Value);
-
-        private ContainerSlot _powerCellContainer = default!;
+        public BatteryComponent? PowerCell => _entities.GetComponentOrNull<BatteryComponent>(CellSlot.Item);
         private ContainerSlot _ammoContainer = default!;
-        [DataField("powerCellPrototype")]
-        private string? _powerCellPrototype;
-        [DataField("powerCellRemovable")]
-        [ViewVariables] public bool PowerCellRemovable;
-=======
-        public BatteryComponent? PowerCell => CellSlot.Item?.GetComponentOrNull<BatteryComponent>();
-        private ContainerSlot _ammoContainer = default!;
->>>>>>> bd8acc5b
 
         public override int ShotsLeft
         {
             get
             {
-<<<<<<< HEAD
-                if (_powerCellContainer.ContainedEntity is not {Valid: true} powerCell)
-=======
-                var powerCell = CellSlot.Item;
-
-                if (powerCell == null)
->>>>>>> bd8acc5b
+                if (CellSlot.Item is not {} powerCell)
                 {
                     return 0;
                 }
@@ -78,13 +55,7 @@
         {
             get
             {
-<<<<<<< HEAD
-                if (_powerCellContainer.ContainedEntity is not {Valid: true} powerCell)
-=======
-                var powerCell = CellSlot.Item;
-
-                if (powerCell == null)
->>>>>>> bd8acc5b
+                if (CellSlot.Item is not {} powerCell)
                 {
                     return 0;
                 }
@@ -107,16 +78,8 @@
         protected override void Initialize()
         {
             base.Initialize();
-<<<<<<< HEAD
-            _powerCellContainer = Owner.EnsureContainer<ContainerSlot>($"{Name}-powercell-container", out var existing);
-            if (!existing && _powerCellPrototype != null)
-            {
-                var powerCellEntity = _entities.SpawnEntity(_powerCellPrototype, _entities.GetComponent<TransformComponent>(Owner).Coordinates);
-                _powerCellContainer.Insert(powerCellEntity);
-            }
-=======
-            EntitySystem.Get<ItemSlotsSystem>().AddItemSlot(OwnerUid, $"{Name}-powercell-container", CellSlot);
->>>>>>> bd8acc5b
+
+            EntitySystem.Get<ItemSlotsSystem>().AddItemSlot(Owner, $"{Name}-powercell-container", CellSlot);
 
             if (_ammoPrototype != null)
             {
@@ -133,7 +96,7 @@
         protected override void OnRemove()
         {
             base.OnRemove();
-            EntitySystem.Get<ItemSlotsSystem>().RemoveItemSlot(OwnerUid, CellSlot);
+            EntitySystem.Get<ItemSlotsSystem>().RemoveItemSlot(Owner, CellSlot);
         }
 
         protected override void Startup()
@@ -221,79 +184,5 @@
             UpdateAppearance();
             return entity.Value;
         }
-<<<<<<< HEAD
-
-        public bool TryInsertPowerCell(EntityUid entity)
-        {
-            if (_powerCellContainer.ContainedEntity != null)
-            {
-                return false;
-            }
-
-            if (!_entities.HasComponent<BatteryComponent>(entity))
-            {
-                return false;
-            }
-
-            SoundSystem.Play(Filter.Pvs(Owner), _soundPowerCellInsert.GetSound(), Owner, AudioParams.Default.WithVolume(-2));
-
-            _powerCellContainer.Insert(entity);
-
-            Dirty();
-            UpdateAppearance();
-            return true;
-        }
-
-        public override bool UseEntity(UseEntityEventArgs eventArgs)
-        {
-            if (!PowerCellRemovable)
-            {
-                return false;
-            }
-
-            return PowerCellEntity != default && TryEjectCell(eventArgs.User);
-        }
-
-        public bool TryEjectCell(EntityUid user)
-        {
-            if (PowerCell == null || !PowerCellRemovable)
-            {
-                return false;
-            }
-
-            if (!_entities.TryGetComponent(user, out HandsComponent? hands))
-            {
-                return false;
-            }
-
-            var cell = PowerCell;
-            if (!_powerCellContainer.Remove(cell.Owner))
-            {
-                return false;
-            }
-
-            Dirty();
-            UpdateAppearance();
-
-            if (!hands.PutInHand(_entities.GetComponent<ItemComponent>(cell.Owner)))
-            {
-                _entities.GetComponent<TransformComponent>(cell.Owner).Coordinates = _entities.GetComponent<TransformComponent>(user).Coordinates;
-            }
-
-            SoundSystem.Play(Filter.Pvs(Owner), _soundPowerCellEject.GetSound(), Owner, AudioParams.Default.WithVolume(-2));
-            return true;
-        }
-
-        public override async Task<bool> InteractUsing(InteractUsingEventArgs eventArgs)
-        {
-            if (!_entities.HasComponent<BatteryComponent>(eventArgs.Using))
-            {
-                return false;
-            }
-
-            return TryInsertPowerCell(eventArgs.Using);
-        }
-=======
->>>>>>> bd8acc5b
     }
 }