--- conflicted
+++ resolved
@@ -102,13 +102,8 @@
         ///     Returns a <see cref="DamageSpecifier"/> with information about the actual damage changes. This will be
         ///     null if the user had no applicable components that can take damage.
         /// </returns>
-<<<<<<< HEAD
         public DamageSpecifier? TryChangeDamage(EntityUid? uid, DamageSpecifier damage, bool ignoreResistances = false,
-            bool interruptsDoAfters = true, bool logChange = false)
-=======
-        public DamageSpecifier? TryChangeDamage(EntityUid uid, DamageSpecifier damage, bool ignoreResistances = false,
             bool interruptsDoAfters = true)
->>>>>>> bd8acc5b
         {
             if (!EntityManager.TryGetComponent<DamageableComponent>(uid, out var damageable))
             {
